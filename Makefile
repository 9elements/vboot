# Copyright (c) 2013 The Chromium OS Authors. All rights reserved.
# Use of this source code is governed by a BSD-style license that can be
# found in the LICENSE file.

# This Makefile normally builds in a 'build' subdir, but use
#
#    make BUILD=<dir>
#
# to put the output somewhere else.

##############################################################################
# Make variables come in two flavors, immediate or deferred.
#
#   Variable definitions are parsed like this:
#
#        IMMEDIATE = DEFERRED
#    or
#        IMMEDIATE := IMMEDIATE
#
#   Rules are parsed this way:
#
#        IMMEDIATE : IMMEDIATE
#           DEFERRED
#
# So you can assign variables in any order if they're only to be used in
# actions, but if you use a variable in either the target or prerequisite of a
# rule, the rule will be constructed using only the top-down, immediate value.
#
# So we'll try to define all the variables first. Then the rules.
#

##############################################################################
# Configuration variables come first.
#
# Our convention is that we only use := for variables that will never be
# changed or appended. They must be defined before being used anywhere.

# we should only run pwd once, not every time we refer to ${BUILD}.
_whereami := $(shell pwd)
BUILD ?= $(_whereami)/build
export BUILD

# Target for 'make install'
DESTDIR ?= /usr/bin
INSTALL ?= install

# Where to install the (exportable) executables for testing?
TEST_INSTALL_DIR = ${BUILD}/install_for_test

# Verbose? Use V=1
ifeq (${V},)
Q := @
endif

# Provide default CC and CFLAGS for firmware builds; if you have any -D flags,
# please add them after this point (e.g., -DVBOOT_DEBUG).
#
# TODO(crosbug.com/16808) We hard-code u-boot's compiler flags here just
# temporarily. As we are still investigating which flags are necessary for
# maintaining a compatible ABI, etc. between u-boot and vboot_reference.
#
# As a first step, this makes the setting of CC and CFLAGS here optional, to
# permit a calling script or Makefile to set these.
#
# Flag ordering: arch, then -f, then -m, then -W
DEBUG_FLAGS := $(if ${DEBUG},-g -O0,-Os)
COMMON_FLAGS := -nostdinc -pipe \
	-ffreestanding -fno-builtin -fno-stack-protector \
	-Werror -Wall -Wstrict-prototypes ${DEBUG_FLAGS}

# Note: FIRMWARE_ARCH is defined by the Chromium OS ebuild.
ifeq (${FIRMWARE_ARCH}, arm)
CC ?= armv7a-cros-linux-gnueabi-gcc
CFLAGS ?= -march=armv5 \
	-fno-common -ffixed-r8 \
	-mfloat-abi=hard -marm -mabi=aapcs-linux -mno-thumb-interwork \
	${COMMON_FLAGS}
else ifeq (${FIRMWARE_ARCH}, i386)
CC ?= i686-pc-linux-gnu-gcc
# Drop -march=i386 to permit use of SSE instructions
CFLAGS ?= \
	-ffunction-sections -fvisibility=hidden -fno-strict-aliasing \
	-fomit-frame-pointer -fno-toplevel-reorder -fno-dwarf2-cfi-asm \
	-mpreferred-stack-boundary=2 -mregparm=3 \
	${COMMON_FLAGS}
else ifeq (${FIRMWARE_ARCH}, x86_64)
CFLAGS ?= ${COMMON_FLAGS} \
	-fvisibility=hidden -fno-strict-aliasing -fomit-frame-pointer
else
# FIRMWARE_ARCH not defined; assuming local compile.
CC ?= gcc
CFLAGS += -DCHROMEOS_ENVIRONMENT -Wall -Werror # HEY: always want last two?
endif

ifneq (${DEBUG},)
CFLAGS += -DVBOOT_DEBUG
endif

ifeq (${DISABLE_NDEBUG},)
CFLAGS += -DNDEBUG
endif

# Create / use dependency files
CFLAGS += -MMD -MF $@.d

# Code coverage. Run like this:  COV=1 make runtests coverage
ifneq (${COV},)
COV_FLAGS = -O0 --coverage
CFLAGS += ${COV_FLAGS}
LDFLAGS += ${COV_FLAGS}
endif

# And a few more default utilities
LD = ${CC}
CXX ?= g++ # HEY: really?
PKG_CONFIG ?= pkg-config

# Architecture detection. If we're cross-compiling, we may need to run unit
# tests inside QEMU.
_machname := $(shell uname -m)
HOST_ARCH ?= ${_machname}

# Note: ARCH is defined by the Chromium OS ebuild. Pick a sane target
# architecture if none is defined.
ifeq (${ARCH},)
  ARCH := ${HOST_ARCH}
  ifeq (${ARCH}, x86_64)
    ARCH := amd64
  endif
endif

# Determine QEMU architecture needed, if any
ifeq (${ARCH},${HOST_ARCH})
  # Same architecture; no need for QEMU
  QEMU_ARCH :=
else ifeq (${HOST_ARCH}-${ARCH},x86_64-i386)
  # 64-bit host can run 32-bit targets directly
  QEMU_ARCH :=
else ifeq (${HOST_ARCH}-${ARCH},x86_64-amd64)
  # 64-bit host can run 64-bit directly
  QEMU_ARCH :=
else ifeq (${ARCH},amd64)
  QEMU_ARCH := x86_64
else
  QEMU_ARCH := ${ARCH}
endif

# The top of the chroot for qemu must be passed in via the SYSROOT environment
# variable.  In the Chromium OS chroot, this is done automatically by the
# ebuild.

ifeq (${QEMU_ARCH},)
  # Path to build output for running tests is same as for building
  BUILD_RUN = ${BUILD}
else
  $(info Using qemu for testing.)
  # Path to build output for running tests is different in the chroot
  BUILD_RUN = $(subst ${SYSROOT},,${BUILD})

  QEMU_BIN = qemu-${QEMU_ARCH}
  QEMU_OPTS = -drop-ld-preload \
	-E LD_LIBRARY_PATH=/lib64:/lib:/usr/lib64:/usr/lib \
	-E HOME=${HOME} \
	-E BUILD=${BUILD_RUN}
  QEMU_CMD = sudo chroot ${SYSROOT} ${BUILD_RUN}/${QEMU_BIN} ${QEMU_OPTS} --
  RUNTEST = ${QEMU_CMD}
endif



# Some things only compile inside the Chromium OS chroot.
# TODO: Those things should be in their own repo, not part of vboot_reference
# TODO: Is there a better way to detect this?
ifneq (${CROS_WORKON_SRCROOT},)
IN_CHROOT := yes
endif

# TODO: Move to separate repo.
ifneq (${IN_CHROOT},)
PC_BASE_VER ?= 125070
PC_DEPS := libchrome-${PC_BASE_VER}
PC_CFLAGS := $(shell ${PKG_CONFIG} --cflags ${PC_DEPS})
PC_LDLIBS := $(shell ${PKG_CONFIG} --libs ${PC_DEPS})
endif


##############################################################################
# Now we need to describe everything we might want or need to build

# TODO: This should go in its own repo.
AU_CGPTLIB = ${BUILD}/cgpt/libcgpt-cc.a
# This is just ... Gah. There's no good place for it.
DUMPKERNELCONFIGLIB = ${BUILD}/libdump_kernel_config.a

# Everything wants these headers.
INCLUDES += \
	-Ifirmware/include \
	-Ifirmware/lib/include \
	-Ifirmware/lib/cgptlib/include \
	-Ifirmware/lib/cryptolib/include \
	-Ifirmware/lib/tpm_lite/include

# If we're not building for a specific target, just stub out things like the
# TPM commands and various external functions that are provided by the BIOS.
ifeq (${FIRMWARE_ARCH},)
INCLUDES += -Ifirmware/stub/include
else
INCLUDES += -Ifirmware/arch/${FIRMWARE_ARCH}/include
endif

<<<<<<< HEAD
# Output libraries
CGPTLIB := ${BUILD}/cgpt/libcgpt-cc.a
DUMPKERNELCONFIGLIB := ${BUILD}/libdump_kernel_config.a
FWLIB := ${BUILD}/vboot_fw.a
HOSTLIB := ${BUILD}/vboot_host.a
TEST_LIB := ${BUILD}/tests/test.a

CRYPTO_LIBS := $(shell $(PKG_CONFIG) --libs libcrypto)

ifneq ($(IN_CHROOT),)
PC_BASE_VER ?= 125070
PC_DEPS = libchrome-$(PC_BASE_VER)
PC_CFLAGS := $(shell $(PKG_CONFIG) --cflags $(PC_DEPS))
PC_LDLIBS := $(shell $(PKG_CONFIG) --libs $(PC_DEPS))
endif

# Link with hostlib and crypto libs by default
LIBS = $(HOSTLIB)
LDLIBS = $(CRYPTO_LIBS)

# Create output directories if necessary.  Do this via explicit shell commands
# so it happens before trying to generate/include dependencies.
SUBDIRS := firmware host cgpt utility futility tests tests/tpm_lite
_dir_create := $(foreach d, \
	$(shell find $(SUBDIRS) -name '*.c' -exec  dirname {} \; | sort -u), \
	$(shell [ -d $(BUILD)/$(d) ] || mkdir -p $(BUILD)/$(d)))

# First target
.PHONY: all
all: fwlib $(if $(FIRMWARE_ARCH),,host_stuff)

# Host targets
.PHONY: host_stuff
host_stuff: fwlib hostlib cgpt utils futil tests

.PHONY: clean
clean:
	$(Q)/bin/rm -rf ${BUILD}

.PHONY: install
install: cgpt_install utils_install futil_install

# Coverage
# TODO: only if COV=1
COV_INFO = $(BUILD)/coverage.info
#coverage: runtests
.PHONY: coverage
coverage:
	rm -f $(COV_INFO)*
	lcov --capture --directory . --base-directory . -o $(COV_INFO).1
	lcov --remove $(COV_INFO).1 '/usr/*' -o $(COV_INFO)
	genhtml $(COV_INFO) --output-directory $(BUILD)/coverage

# Don't delete intermediate object files
.SECONDARY:

# Use second expansion phase for $$(LIBS) so dependencies on libraries are
# properly evaluated for implicit rules.
.SECONDEXPANSION:

# -----------------------------------------------------------------------------
# Firmware library

# TPM-specific flags.  These depend on the particular TPM we're targeting for.
# They are needed here only for compiling parts of the firmware code into
# user-level tests.

# TPM_BLOCKING_CONTINUESELFTEST is defined if TPM_ContinueSelfTest blocks until
# the self test has completed.

$(FWLIB): CFLAGS += -DTPM_BLOCKING_CONTINUESELFTEST

# TPM_MANUAL_SELFTEST is defined if the self test must be started manually
# (with a call to TPM_ContinueSelfTest) instead of starting automatically at
# power on.
#
# We sincerely hope that TPM_BLOCKING_CONTINUESELFTEST and TPM_MANUAL_SELFTEST
# are not both defined at the same time.  (See comment in code.)

# CFLAGS += -DTPM_MANUAL_SELFTEST

ifeq ($(FIRMWARE_ARCH),i386)
# Unrolling loops in cryptolib makes it faster
$(FWLIB): CFLAGS += -DUNROLL_LOOPS

# Workaround for coreboot on x86, which will power off asynchronously
# without giving us a chance to react. This is not an example of the Right
# Way to do things. See chrome-os-partner:7689, and the commit message
# that made this change.
$(FWLIB): CFLAGS += -DSAVE_LOCALE_IMMEDIATELY

# On x86 we don't actually read the GBB data into RAM until it is needed.
# Therefore it makes sense to cache it rather than reading it each time.
# Enable this feature.
$(FWLIB): CFLAGS += -DCOPY_BMP_DATA
endif

ifeq ($(FIRMWARE_ARCH),)
# Disable rollback TPM when compiling locally, since otherwise
# load_kernel_test attempts to talk to the TPM.
$(FWLIB): CFLAGS += -DDISABLE_ROLLBACK_TPM
endif
=======
# Firmware library. TODO: Do we still need to export this?
FWLIB = ${BUILD}/vboot_fw.a
>>>>>>> eecc18fc

# find lib -iname '*.c' | sort
FWLIB_SRCS = \
	firmware/lib/cgptlib/cgptlib.c \
	firmware/lib/cgptlib/cgptlib_internal.c \
	firmware/lib/cgptlib/crc32.c \
	firmware/lib/crc8.c \
	firmware/lib/cryptolib/padding.c \
	firmware/lib/cryptolib/rsa.c \
	firmware/lib/cryptolib/rsa_utility.c \
	firmware/lib/cryptolib/sha1.c \
	firmware/lib/cryptolib/sha256.c \
	firmware/lib/cryptolib/sha512.c \
	firmware/lib/cryptolib/sha_utility.c \
	firmware/lib/stateful_util.c \
	firmware/lib/utility.c \
	firmware/lib/utility_string.c \
	firmware/lib/vboot_api_init.c \
	firmware/lib/vboot_api_firmware.c \
	firmware/lib/vboot_api_kernel.c \
	firmware/lib/vboot_audio.c \
	firmware/lib/vboot_common.c \
	firmware/lib/vboot_display.c \
	firmware/lib/vboot_firmware.c \
	firmware/lib/vboot_kernel.c \
	firmware/lib/vboot_nvstorage.c

# Support real TPM unless BIOS sets MOCK_TPM
ifeq (${MOCK_TPM},)
FWLIB_SRCS += \
	firmware/lib/rollback_index.c \
	firmware/lib/tpm_bootmode.c \
	firmware/lib/tpm_lite/tlcl.c
else
FWLIB_SRCS += \
	firmware/lib/mocked_rollback_index.c \
	firmware/lib/mocked_tpm_bootmode.c \
	firmware/lib/tpm_lite/mocked_tlcl.c
endif

ifeq (${FIRMWARE_ARCH},)
# Include BIOS stubs in the firmware library when compiling for host
FWLIB_SRCS += \
	firmware/stub/tpm_lite_stub.c \
	firmware/stub/utility_stub.c \
	firmware/stub/vboot_api_stub.c \
	firmware/stub/vboot_api_stub_disk.c
endif

FWLIB_OBJS = ${FWLIB_SRCS:%.c=${BUILD}/%.o}
ALL_OBJS += ${FWLIB_OBJS}


# Library to build the utilities. "HOST" mostly means "userspace".
HOSTLIB = ${BUILD}/vboot_host.a

HOSTLIB_SRCS = \
	host/arch/${ARCH}/lib/crossystem_arch.c \
	host/lib/crossystem.c \
	host/lib/file_keys.c \
	host/lib/fmap.c \
	host/lib/host_common.c \
	host/lib/host_key.c \
	host/lib/host_keyblock.c \
	host/lib/host_misc.c \
	host/lib/host_signature.c \
	host/lib/signature_digest.c

HOSTLIB_OBJS = ${HOSTLIB_SRCS:%.c=${BUILD}/%.o}
ALL_OBJS += ${HOSTLIB_OBJS}


# Link with hostlib by default
LIBS = $(HOSTLIB)

# Might need this too.
CRYPTO_LIBS := $(shell ${PKG_CONFIG} --libs libcrypto)


# ----------------------------------------------------------------------------
# Now for the userspace binaries

CGPT = ${BUILD}/cgpt/cgpt

CGPT_SRCS = \
	cgpt/cgpt.c \
	cgpt/cgpt_add.c \
	cgpt/cgpt_boot.c \
	cgpt/cgpt_common.c \
	cgpt/cgpt_create.c \
	cgpt/cgpt_find.c \
	cgpt/cgpt_legacy.c \
	cgpt/cgpt_prioritize.c \
	cgpt/cgpt_repair.c \
	cgpt/cgpt_show.c \
	cgpt/cmd_add.c \
	cgpt/cmd_boot.c \
	cgpt/cmd_create.c \
	cgpt/cmd_find.c \
	cgpt/cmd_legacy.c \
	cgpt/cmd_prioritize.c \
	cgpt/cmd_repair.c \
	cgpt/cmd_show.c

CGPT_OBJS = ${CGPT_SRCS:%.c=${BUILD}/%.o}
ALL_OBJS += ${CGPT_OBJS}

C_DESTDIR = ${DESTDIR}


<<<<<<< HEAD
.PHONY: libcgpt_cc
libcgpt_cc: $(CGPTLIB)

$(CGPTLIB): INCLUDES += -Ifirmware/lib/cgptlib/include
$(CGPTLIB): $(CGPTLIB_OBJS)
	@printf "    RM            $(subst $(BUILD)/,,$(@))\n"
	$(Q)rm -f $@
	@printf "    AR            $(subst $(BUILD)/,,$(@))\n"
	$(Q)ar qc $@ $^

$(CGPT): INCLUDES += -Ifirmware/lib/cgptlib/include
$(CGPT): LDLIBS = -luuid
$(CGPT): LDFLAGS += -static
$(CGPT): $(CGPT_OBJS) $$(LIBS)
	@printf "    LDcgpt        $(subst $(BUILD)/,,$(@))\n"
	$(Q)$(LD) -o $(CGPT) $(CFLAGS) $(LDFLAGS) $^ $(LIBS) $(LDLIBS)

C_DESTDIR = $(DESTDIR)/old_bins

.PHONY: cgpt_install
cgpt_install: $(CGPT)
	@printf "    INSTALL       CGPT\n"
	${Q}mkdir -p $(C_DESTDIR)
	${Q}$(INSTALL) -t $(C_DESTDIR) $^

# -----------------------------------------------------------------------------
# Utilities

${BUILD}/utility/%: INCLUDES += -Ihost/include -Iutility/include
${BUILD}/utility/%: CFLAGS += $(PC_CFLAGS)

AU_NAMES = \
	crossystem \
	dump_fmap \
	gbb_utility
AU_BINS:= $(addprefix ${BUILD}/utility/,$(AU_NAMES))

# Utilities for auto-update toolkits must be statically linked, and don't
# use the crypto libs.
${AU_BINS}: LDFLAGS += -static
${AU_BINS}: CRYPTO_LIBS =

# Scripts to install
=======
# Scripts to install directly (not compiled)
>>>>>>> eecc18fc
UTIL_SCRIPTS = \
	utility/dev_debug_vboot \
	utility/dev_make_keypair \
	utility/enable_dev_usb_boot \
	utility/vbutil_what_keys

# These utilities should be linked statically.
UTIL_NAMES_STATIC = \
	crossystem \
	dump_fmap \
	gbb_utility

UTIL_NAMES = ${UTIL_NAMES_STATIC} \
	dev_sign_file \
	dump_kernel_config \
	dumpRSAPublicKey \
	load_kernel_test \
	pad_digest_utility \
	signature_digest_utility \
	tpm_init_temp_fix \
	tpmc \
	vbutil_ec \
	vbutil_firmware \
	vbutil_kernel \
	vbutil_key \
	vbutil_keyblock \
	verify_data

ifneq (${IN_CHROOT},)
UTIL_NAMES += mount-encrypted
endif

ifeq (${MINIMAL},)
UTIL_NAMES += \
	bmpblk_font \
	bmpblk_utility \
	eficompress \
	efidecompress
endif

UTIL_BINS_STATIC := $(addprefix ${BUILD}/utility/,${UTIL_NAMES_STATIC})
UTIL_BINS = $(addprefix ${BUILD}/utility/,${UTIL_NAMES})
ALL_DEPS += $(addsuffix .d,${UTIL_BINS})

U_DESTDIR = ${DESTDIR}


# The unified firmware utility will eventually replace all the others
FUTIL_BIN = ${BUILD}/futility/futility

FUTIL_SRCS = \
	futility/IGNOREME.c

FUTIL_LDS = futility/futility.lds

FUTIL_OBJS = ${FUTIL_SRCS:%.c=${BUILD}/%.o}

ALL_DEPS += $(addsuffix .d,${FUTIL_BIN})
ALL_OBJS += ${FUTIL_OBJS}

F_DESTDIR = ${DESTDIR}


# Library of handy test functions.
TESTLIB = ${BUILD}/tests/test.a

TESTLIB_SRCS = \
	tests/test_common.c \
	tests/timer_utils.c \
	tests/crc32_test.c

TESTLIB_OBJS = ${TESTLIB_SRCS:%.c=${BUILD}/%.o}
ALL_OBJS += ${TESTLIB_OBJS}


# And some compiled tests.
TEST_NAMES = \
	cgptlib_test \
	rollback_index2_tests \
	rsa_padding_test \
	rsa_utility_tests \
	rsa_verify_benchmark \
	sha_benchmark \
	sha_tests \
	stateful_util_tests \
	tpm_bootmode_tests \
	utility_string_tests \
	utility_tests \
	vboot_nvstorage_test \
	vboot_api_init_tests \
	vboot_api_devmode_tests \
	vboot_api_firmware_tests \
	vboot_api_kernel_tests \
	vboot_audio_tests \
	vboot_common_tests \
	vboot_common2_tests \
	vboot_common3_tests \
	vboot_ec_tests \
	vboot_firmware_tests

# Grrr
ifneq (${IN_CHROOT},)
TEST_NAMES += CgptManagerTests
endif

# TODO: port these tests to new API, if not already eqivalent
# functionality in other tests.  These don't even compile at present.
#
#		big_firmware_tests
#		big_kernel_tests
#		firmware_image_tests
#		firmware_rollback_tests
#		firmware_splicing_tests
#		firmware_verify_benchmark
#		kernel_image_tests
#		kernel_rollback_tests
#		kernel_splicing_tests
#		kernel_verify_benchmark
#		rollback_index_test
#		verify_firmware_fuzz_driver
#		verify_kernel_fuzz_driver
#               utility/load_firmware_test

# And a few more...
TLCL_TESTS = \
	tpmtest_earlyextend \
	tpmtest_earlynvram \
        tpmtest_earlynvram2 \
	tpmtest_enable \
	tpmtest_fastenable \
	tpmtest_globallock \
        tpmtest_redefine_unowned \
        tpmtest_spaceperm \
	tpmtest_testsetup \
	tpmtest_timing \
        tpmtest_writelimit
TLCL_TEST_NAMES = $(addprefix tpm_lite/,${TLCL_TESTS})
TLCL_TEST_BINS = $(addprefix ${BUILD}/tests/,${TLCL_TEST_NAMES})

TEST_NAMES += ${TLCL_TEST_NAMES}

TEST_BINS = $(addprefix ${BUILD}/tests/,${TEST_NAMES})
ALL_DEPS += $(addsuffix .d,${TEST_BINS})


# ----------------------------------------------------------------------------
# TODO: why not make this include *all* the cgpt files, and simply have
# cgpt link against it?
# TODO: CgptManager.cc should move to the installer project.  Shouldn't be
# in libcgpt-cc.a.
AU_CGPTLIB_SRCS = \
	cgpt/CgptManager.cc \
	cgpt/cgpt_create.c \
	cgpt/cgpt_add.c \
	cgpt/cgpt_boot.c \
	cgpt/cgpt_show.c \
	cgpt/cgpt_repair.c \
	cgpt/cgpt_prioritize.c \
	cgpt/cgpt_common.c \
	firmware/lib/cgptlib/crc32.c \
	firmware/lib/cgptlib/cgptlib_internal.c \
	firmware/stub/utility_stub.c

AU_CGPTLIB_OBJS = $(filter %.o, \
	${AU_CGPTLIB_SRCS:%.c=${BUILD}/%.o} \
	${AU_CGPTLIB_SRCS:%.cc=${BUILD}/%.o})
ALL_OBJS += ${AU_CGPTLIB_OBJS}


##############################################################################
# Finally, some targets. High-level ones first.

# Create output directories if necessary.  Do this via explicit shell commands
# so it happens before trying to generate/include dependencies.
SUBDIRS := firmware host cgpt utility futility tests tests/tpm_lite
_dir_create := $(foreach d, \
	$(shell find ${SUBDIRS} -name '*.c' -exec  dirname {} \; | sort -u), \
	$(shell [ -d ${BUILD}/${d} ] || mkdir -p ${BUILD}/${d}))


# Default target.
.PHONY: all
all: fwlib $(if ${FIRMWARE_ARCH},,host_stuff)

# Host targets
.PHONY: host_stuff
host_stuff: hostlib cgpt utils futil tests

# AU targets
.PHONY: au_stuff
au_stuff: libcgpt_cc libdump_kernel_config cgptmanager_tests

.PHONY: clean
clean:
	${Q}/bin/rm -rf ${BUILD}

.PHONY: install
install: cgpt_install utils_install futil_install

# Coverage
# TODO: only if COV=1
# HEY - depend on runtests?
COV_INFO = ${BUILD}/coverage.info
.PHONY: coverage
coverage:
	rm -f ${COV_INFO}*
	lcov --capture --directory . --base-directory . -o ${COV_INFO}.1
	lcov --remove ${COV_INFO}.1 '/usr/*' -o ${COV_INFO}
	genhtml ${COV_INFO} --output-directory ${BUILD}/coverage

# Don't delete intermediate object files
.SECONDARY:

# TODO: I suspect this is missing some object files.  Make a temp
# target which cleans all known obj/exe's and see what's left; those
# are the files which need deps.
ALL_DEPS += ${ALL_OBJS:%.o=%.o.d}
-include ${ALL_DEPS}

# ----------------------------------------------------------------------------
# Firmware library

# TPM-specific flags.  These depend on the particular TPM we're targeting for.
# They are needed here only for compiling parts of the firmware code into
# user-level tests.

# TPM_BLOCKING_CONTINUESELFTEST is defined if TPM_ContinueSelfTest blocks until
# the self test has completed.

${FWLIB}: CFLAGS += -DTPM_BLOCKING_CONTINUESELFTEST

# TPM_MANUAL_SELFTEST is defined if the self test must be started manually
# (with a call to TPM_ContinueSelfTest) instead of starting automatically at
# power on.
#
# We sincerely hope that TPM_BLOCKING_CONTINUESELFTEST and TPM_MANUAL_SELFTEST
# are not both defined at the same time.  (See comment in code.)

# CFLAGS += -DTPM_MANUAL_SELFTEST

ifeq (${FIRMWARE_ARCH},i386)
# Unrolling loops in cryptolib makes it faster
${FWLIB}: CFLAGS += -DUNROLL_LOOPS

# Workaround for coreboot on x86, which will power off asynchronously
# without giving us a chance to react. This is not an example of the Right
# Way to do things. See chrome-os-partner:7689, and the commit message
# that made this change.
${FWLIB}: CFLAGS += -DSAVE_LOCALE_IMMEDIATELY

# On x86 we don't actually read the GBB data into RAM until it is needed.
# Therefore it makes sense to cache it rather than reading it each time.
# Enable this feature.
${FWLIB}: CFLAGS += -DCOPY_BMP_DATA
endif

ifeq (${FIRMWARE_ARCH},)
# Disable rollback TPM when compiling locally, since otherwise
# load_kernel_test attempts to talk to the TPM.
${FWLIB}: CFLAGS += -DDISABLE_ROLLBACK_TPM
endif

.PHONY: fwlib
fwlib: ${FWLIB} $(if ${FIRMWARE_ARCH},,${BUILD}/firmware/linktest/main)

${FWLIB}: ${FWLIB_OBJS}
	@printf "    RM            $(subst ${BUILD}/,,$@)\n"
	${Q}rm -f $@
	@printf "    AR            $(subst ${BUILD}/,,$@)\n"
	${Q}ar qc $@ $^

# ----------------------------------------------------------------------------
# Host library

.PHONY: hostlib
hostlib: ${HOSTLIB} ${BUILD}/host/linktest/main

${BUILD}/host/% ${HOSTLIB}: INCLUDES += \
	-Ihost/include\
	-Ihost/arch/${ARCH}/include

# TODO: better way to make .a than duplicating this recipe each time?
${HOSTLIB}: ${HOSTLIB_OBJS} ${FWLIB_OBJS}
	@printf "    RM            $(subst ${BUILD}/,,$@)\n"
	${Q}rm -f $@
	@printf "    AR            $(subst ${BUILD}/,,$@)\n"
	${Q}ar qc $@ $^

# ----------------------------------------------------------------------------
# CGPT library and utility

.PHONY: cgpt
cgpt: ${CGPT}

${CGPT}: LDFLAGS += -static
${CGPT}: LDLIBS += -luuid

${CGPT}: ${CGPT_OBJS} ${LIBS}
	@printf "    LDcgpt        $(subst ${BUILD}/,,$@)\n"
	${Q}${LD} -o ${CGPT} ${CFLAGS} $^ ${LDFLAGS} ${LDLIBS}

.PHONY: cgpt_install
cgpt_install: ${CGPT}
	@printf "    INSTALL       CGPT\n"
	${Q}mkdir -p ${C_DESTDIR}
	${Q}${INSTALL} -t ${C_DESTDIR} $^

# ----------------------------------------------------------------------------
# Utilities

# These have their own headers too.
${BUILD}/utility/%: INCLUDES += -Ihost/include -Iutility/include

# Utilities for auto-update toolkits must be statically linked.
${UTIL_BINS_STATIC}: LDFLAGS += -static

.PHONY: utils
utils: ${UTIL_BINS} ${UTIL_SCRIPTS}
# TODO: change ebuild to pull scripts directly out of utility dir
<<<<<<< HEAD
	$(Q)cp -f $(UTIL_SCRIPTS) $(BUILD)/utility
	$(Q)chmod a+rx $(patsubst %,$(BUILD)/%,$(UTIL_SCRIPTS))

U_DESTDIR = $(DESTDIR)/old_bins
=======
	${Q}cp -f ${UTIL_SCRIPTS} ${BUILD}/utility
	${Q}chmod a+rx $(patsubst %,${BUILD}/%,${UTIL_SCRIPTS})
>>>>>>> eecc18fc

.PHONY: utils_install
utils_install: ${UTIL_BINS} ${UTIL_SCRIPTS}
	@printf "    INSTALL       UTILS\n"
	${Q}mkdir -p ${U_DESTDIR}
	${Q}${INSTALL} -t ${U_DESTDIR} $^

<<<<<<< HEAD
# -----------------------------------------------------------------------------
# new Firmware Utility

FUTIL_BIN = ${BUILD}/futility/futility

FUTIL_SRCS = \
	futility/futility.c \
	futility/cmd_foo.c

FUTIL_LDS = futility/futility.lds

FUTIL_OBJS = $(FUTIL_SRCS:%.c=${BUILD}/%.o)

.PHONY: futil
futil : $(FUTIL_BIN)

$(FUTIL_BIN) : $(FUTIL_LDS) $(FUTIL_OBJS)
	$(CC)  -o $@ $(CFLAGS) $^ $(LDFLAGS) $(LIBS) $(LDLIBS)

ALL_DEPS += $(addsuffix .d,${FUTIL_BIN})
ALL_OBJS += $(FUTIL_OBJS)

F_DESTDIR = $(DESTDIR)

.PHONY: futil_install
futil_install: ${FUTIL_BIN}
	@printf "    INSTALL       futility\n"
	${Q}mkdir -p $(F_DESTDIR)
	${Q}$(INSTALL) -t $(F_DESTDIR) $^

# -----------------------------------------------------------------------------

${BUILD}/utility/dump_kernel_config: LIBS += $(DUMPKERNELCONFIGLIB)
=======
# ----------------------------------------------------------------------------
# new Firmware Utility
>>>>>>> eecc18fc

.PHONY: futil
futil: ${FUTIL_BIN}

${FUTIL_BIN}: ${FUTIL_LDS} ${FUTIL_OBJS}
	@printf "    LD            $(subst ${BUILD}/,,$@)\n"
	${Q}${LD} -o $@ ${CFLAGS} $^ ${LDFLAGS} ${LDLIBS}

.PHONY: futil_install
futil_install: ${FUTIL_BIN}
	@printf "    INSTALL       futility\n"
	${Q}mkdir -p ${F_DESTDIR}
	${Q}${INSTALL} -t ${F_DESTDIR} $^


# ----------------------------------------------------------------------------
# Mount-encrypted utility for cryptohome

# TODO: mount-encrypted should move to cryptohome and just link against
# vboot-host.a for tlcl and crossystem.

# The embedded libcrypto conflicts with the shipped openssl,
# so mount-* builds without the common CFLAGS (and those includes).

${BUILD}/utility/mount-helpers.o: \
		utility/mount-helpers.c \
		utility/mount-helpers.h \
		utility/mount-encrypted.h
	@printf "    CCm-e         $(subst ${BUILD}/,,$@)\n"
	${Q}${CC} -Wall -Werror -O2 -D_FORTIFY_SOURCE=2 -fstack-protector \
		${COV_FLAGS} \
		$(shell ${PKG_CONFIG} --cflags glib-2.0 openssl) \
		-c $< -o $@

${BUILD}/utility/mount-encrypted: \
		utility/mount-encrypted.c \
		utility/mount-encrypted.h \
		${BUILD}/utility/mount-helpers.o ${LIBS}
	@printf "    CCm-exe       $(subst ${BUILD}/,,$@)\n"
	${Q}${CC} -Wall -Werror -O2 -D_FORTIFY_SOURCE=2 -fstack-protector \
		$(shell ${PKG_CONFIG} --cflags glib-2.0 openssl) \
		-Ifirmware/include \
		-Ihost/include \
		${COV_FLAGS} \
		${LDFLAGS} \
		$< -o $@ \
		${BUILD}/utility/mount-helpers.o ${LIBS} \
		$(shell ${PKG_CONFIG} --libs glib-2.0 openssl) \
		-lm
ifneq (${COV},)
	${Q}mv -f mount-encrypted.gcno ${BUILD}/utility
endif

# ----------------------------------------------------------------------------
# Utility to generate TLCL structure definition header file.

${BUILD}/utility/tlcl_generator: CFLAGS += -fpack-struct

STRUCTURES_TMP=${BUILD}/tlcl_structures.tmp
STRUCTURES_SRC=firmware/lib/tpm_lite/include/tlcl_structures.h

.PHONY: update_tlcl_structures
update_tlcl_structures: ${BUILD}/utility/tlcl_generator
	@printf "    Rebuilding TLCL structures\n"
	${Q}${BUILD}/utility/tlcl_generator > ${STRUCTURES_TMP}
	${Q}cmp -s ${STRUCTURES_TMP} ${STRUCTURES_SRC} || \
		( echo "%% Updating structures.h %%" && \
		  cp ${STRUCTURES_TMP} ${STRUCTURES_SRC} )

# ----------------------------------------------------------------------------
# Library to dump kernel config
# Used by platform/installer, as well as standalone utility.

.PHONY: libdump_kernel_config
libdump_kernel_config: ${DUMPKERNELCONFIGLIB}

${DUMPKERNELCONFIGLIB}: ${BUILD}/utility/dump_kernel_config_lib.o
	@printf "    RM            $(subst ${BUILD}/,,$@)\n"
	${Q}rm -f $@
	@printf "    AR            $(subst ${BUILD}/,,$@)\n"
	${Q}ar qc $@ $^

# ----------------------------------------------------------------------------
# And this thing.

.PHONY: libcgpt_cc
libcgpt_cc: ${AU_CGPTLIB}

${AU_CGPTLIB}: INCLUDES += -Ifirmware/lib/cgptlib/include
${AU_CGPTLIB}: ${AU_CGPTLIB_OBJS}
	@printf "    RM            $(subst ${BUILD}/,,$@)\n"
	${Q}rm -f $@
	@printf "    AR            $(subst ${BUILD}/,,$@)\n"
	${Q}ar qc $@ $^

# ----------------------------------------------------------------------------
# Tests

.PHONY: tests
tests: ${TEST_BINS}

${TEST_BINS}: ${TESTLIB}

${TESTLIB}: ${TESTLIB_OBJS}
	@printf "    RM            $(subst ${BUILD}/,,$@)\n"
	${Q}rm -f $@
	@printf "    AR            $(subst ${BUILD}/,,$@)\n"
	${Q}ar qc $@ $^


# ----------------------------------------------------------------------------
# Generic build rules. LIBS and OBJS can be overridden to tweak the generic
# rules for specific targets.

${BUILD}/%: ${BUILD}/%.o ${OBJS} ${LIBS}
	@printf "    LD            $(subst ${BUILD}/,,$@)\n"
	${Q}${LD} -o $@ ${CFLAGS} $< ${OBJS} ${LIBS} ${LDFLAGS} ${LDLIBS}

${BUILD}/%.o: %.c
	@printf "    CC            $(subst ${BUILD}/,,$@)\n"
	${Q}${CC} ${CFLAGS} ${INCLUDES} -c -o $@ $<

# Rules to recompile a single source file for library and test
# TODO: is there a tidier way to do this?
${BUILD}/%_for_lib.o: CFLAGS += -DFOR_LIBRARY
${BUILD}/%_for_lib.o: %.c
	@printf "    CC-for-lib    $(subst ${BUILD}/,,$@)\n"
	${Q}${CC} ${CFLAGS} ${INCLUDES} -c -o $@ $<

${BUILD}/%_for_test.o: CFLAGS += -DFOR_TEST
${BUILD}/%_for_test.o: %.c
	@printf "    CC-for-test   $(subst ${BUILD}/,,$@)\n"
	${Q}${CC} ${CFLAGS} ${INCLUDES} -c -o $@ $<

# TODO: C++ files don't belong in vboot reference at all.  Convert to C.
${BUILD}/%.o: %.cc
	@printf "    CXX           $(subst ${BUILD}/,,$@)\n"
	${Q}${CXX} ${CFLAGS} ${INCLUDES} -c -o $@ $<

# ----------------------------------------------------------------------------
# Here are the special tweaks to the generic rules.

# Linktest ensures firmware lib doesn't rely on outside libraries
${BUILD}/firmware/linktest/main: LIBS = ${FWLIB}

# Specific dependency here.
${BUILD}/utility/dump_kernel_config: LIBS += ${DUMPKERNELCONFIGLIB}
${BUILD}/utility/dump_kernel_config: ${DUMPKERNELCONFIGLIB}

# GBB utility needs C++ linker. TODO: It shouldn't.
${BUILD}/utility/gbb_utility: LD = ${CXX}

# Some utilities need external crypto functions
${BUILD}/utility/dumpRSAPublicKey: LDLIBS += ${CRYPTO_LIBS}
${BUILD}/utility/pad_digest_utility: LDLIBS += ${CRYPTO_LIBS}
${BUILD}/utility/signature_digest_utility: LDLIBS += ${CRYPTO_LIBS}
${BUILD}/utility/dev_sign_file: LDLIBS += ${CRYPTO_LIBS}
${BUILD}/utility/vbutil_ec: LDLIBS += ${CRYPTO_LIBS}
${BUILD}/utility/vbutil_firmware: LDLIBS += ${CRYPTO_LIBS}
${BUILD}/utility/vbutil_kernel: LDLIBS += ${CRYPTO_LIBS}
${BUILD}/utility/vbutil_key: LDLIBS += ${CRYPTO_LIBS}
${BUILD}/utility/vbutil_keyblock: LDLIBS += ${CRYPTO_LIBS}

${BUILD}/host/linktest/main: LDLIBS += ${CRYPTO_LIBS}
${BUILD}/tests/vboot_common2_tests: LDLIBS += ${CRYPTO_LIBS}
${BUILD}/tests/vboot_common3_tests: LDLIBS += ${CRYPTO_LIBS}
${BUILD}/tests/vboot_ec_tests: LDLIBS += ${CRYPTO_LIBS}


${BUILD}/utility/bmpblk_utility: LD = ${CXX}
${BUILD}/utility/bmpblk_utility: LDLIBS = -llzma -lyaml

BMPBLK_UTILITY_DEPS = \
	${BUILD}/utility/bmpblk_util.o \
	${BUILD}/utility/image_types.o \
	${BUILD}/utility/eficompress_for_lib.o \
	${BUILD}/utility/efidecompress_for_lib.o
${BUILD}/utility/bmpblk_utility: OBJS = ${BMPBLK_UTILITY_DEPS}
${BUILD}/utility/bmpblk_utility: ${BMPBLK_UTILITY_DEPS}

${BUILD}/utility/bmpblk_font: OBJS += ${BUILD}/utility/image_types.o
${BUILD}/utility/bmpblk_font: ${BUILD}/utility/image_types.o

# Allow multiple definitions, so tests can mock functions from other libraries
${BUILD}/tests/%: CFLAGS += -Xlinker --allow-multiple-definition
${BUILD}/tests/%: INCLUDES += -Ihost/include
${BUILD}/tests/%: LDLIBS += -lrt -luuid
${BUILD}/tests/%: LIBS += ${TESTLIB}

${BUILD}/tests/rollback_index2_tests: OBJS += \
	${BUILD}/firmware/lib/rollback_index_for_test.o
${BUILD}/tests/rollback_index2_tests: \
	${BUILD}/firmware/lib/rollback_index_for_test.o

${BUILD}/tests/vboot_audio_tests: OBJS += \
	${BUILD}/firmware/lib/vboot_audio_for_test.o
${BUILD}/tests/vboot_audio_tests: \
	${BUILD}/firmware/lib/vboot_audio_for_test.o

.PHONY: cgptmanager_tests
cgptmanager_tests: ${BUILD}/tests/CgptManagerTests

${BUILD}/tests/CgptManagerTests: CFLAGS += ${PC_CFLAGS}
${BUILD}/tests/CgptManagerTests: LD = ${CXX}
${BUILD}/tests/CgptManagerTests: LDLIBS += -lgtest -lgflags ${PC_LDLIBS}
${BUILD}/tests/CgptManagerTests: LIBS = ${AU_CGPTLIB}
${BUILD}/tests/CgptManagerTests: ${AU_CGPTLIB}

${BUILD}/tests/rollback_index_test: INCLUDES += -I/usr/include
${BUILD}/tests/rollback_index_test: LIBS += -ltlcl

${TLCL_TEST_BINS}: OBJS += ${BUILD}/tests/tpm_lite/tlcl_tests.o
${TLCL_TEST_BINS}: ${BUILD}/tests/tpm_lite/tlcl_tests.o

##############################################################################
# Targets that exist just to run tests

# Frequently-run tests
.PHONY: test_targets
test_targets:: runcgpttests runmisctests

ifeq (${MINIMAL},)
# Bitmap utility isn't compiled for minimal variant
test_targets:: runbmptests
# Scripts don't work under qemu testing
# TODO: convert scripts to makefile so they can be called directly
test_targets:: runtestscripts
endif

.PHONY: test_setup
test_setup:: cgpt utils futil tests

# Qemu setup for cross-compiled tests.  Need to copy qemu binary into the
# sysroot.
ifneq (${QEMU_ARCH},)
test_setup:: qemu_install

.PHONY: qemu_install
qemu_install:
ifeq (${SYSROOT},)
	$(error SYSROOT must be set to the top of the target-specific root \
when cross-compiling for qemu-based tests to run properly.)
endif
	@printf "    Copying qemu binary.\n"
	${Q}cp -fu /usr/bin/${QEMU_BIN} ${BUILD}/${QEMU_BIN}
	${Q}chmod a+rx ${BUILD}/${QEMU_BIN}
endif

.PHONY: runtests
runtests: test_targets

# Generate test keys
.PHONY: genkeys
genkeys: utils
	tests/gen_test_keys.sh

# Generate test cases for fuzzing
.PHONY: genfuzztestcases
genfuzztestcases: utils
	tests/gen_fuzz_test_cases.sh

.PHONY: runbmptests
runbmptests: test_setup
	cd tests/bitmaps && BMPBLK=${BUILD_RUN}/utility/bmpblk_utility \
		./TestBmpBlock.py -v

.PHONY: runcgpttests
runcgpttests: test_setup
	${RUNTEST} ${BUILD_RUN}/tests/cgptlib_test
# HEY - elsewhere
ifneq (${IN_CHROOT},)
	${RUNTEST} ${BUILD_RUN}/tests/CgptManagerTests --v=1
endif

.PHONY: runtestscripts
runtestscripts: test_setup genfuzztestcases
	tests/run_cgpt_tests.sh ${BUILD_RUN}/cgpt/cgpt
	tests/run_preamble_tests.sh
	tests/run_rsa_tests.sh
	tests/run_vboot_common_tests.sh
	tests/run_vbutil_kernel_arg_tests.sh
	tests/run_vbutil_tests.sh

.PHONY: runmisctests
runmisctests: test_setup
	${RUNTEST} ${BUILD_RUN}/tests/rollback_index2_tests
	${RUNTEST} ${BUILD_RUN}/tests/rsa_utility_tests
	${RUNTEST} ${BUILD_RUN}/tests/sha_tests
	${RUNTEST} ${BUILD_RUN}/tests/stateful_util_tests
	${RUNTEST} ${BUILD_RUN}/tests/tpm_bootmode_tests
	${RUNTEST} ${BUILD_RUN}/tests/utility_string_tests
	${RUNTEST} ${BUILD_RUN}/tests/utility_tests
	${RUNTEST} ${BUILD_RUN}/tests/vboot_api_devmode_tests
	${RUNTEST} ${BUILD_RUN}/tests/vboot_api_init_tests
	${RUNTEST} ${BUILD_RUN}/tests/vboot_api_firmware_tests
	${RUNTEST} ${BUILD_RUN}/tests/vboot_audio_tests
	${RUNTEST} ${BUILD_RUN}/tests/vboot_firmware_tests

.PHONY: runfutiltests
runfutiltests: DESTDIR := ${TEST_INSTALL_DIR}
runfutiltests: test_setup install
	@echo "$@ passed"

.PHONY: runfutiltests
runfutiltests: DESTDIR := $(BUILD)/installerooney
runfutiltests: install
	futility/tests/setup_futility_symlinks.sh $(DESTDIR)
	futility/tests/run_futility_tests.sh $(DESTDIR)

# Run long tests, including all permutations of encryption keys (instead of
# just the ones we use) and tests of currently-unused code (e.g. vboot_ec).
# Not run by automated build.
.PHONY: runlongtests
runlongtests: test_setup genkeys genfuzztestcases
	tests/run_preamble_tests.sh --all
	tests/run_vboot_common_tests.sh --all
	tests/run_vboot_ec_tests.sh
	tests/run_vbutil_tests.sh --all

# TODO: tests to run when ported to new API
#	./run_image_verification_tests.sh
#	# Splicing tests
#	${BUILD}/tests/firmware_splicing_tests
#	${BUILD}/tests/kernel_splicing_tests
#	# Rollback Tests
#	${BUILD}/tests/firmware_rollback_tests
#	${BUILD}/tests/kernel_rollback_tests
<|MERGE_RESOLUTION|>--- conflicted
+++ resolved
@@ -208,113 +208,8 @@
 INCLUDES += -Ifirmware/arch/${FIRMWARE_ARCH}/include
 endif
 
-<<<<<<< HEAD
-# Output libraries
-CGPTLIB := ${BUILD}/cgpt/libcgpt-cc.a
-DUMPKERNELCONFIGLIB := ${BUILD}/libdump_kernel_config.a
-FWLIB := ${BUILD}/vboot_fw.a
-HOSTLIB := ${BUILD}/vboot_host.a
-TEST_LIB := ${BUILD}/tests/test.a
-
-CRYPTO_LIBS := $(shell $(PKG_CONFIG) --libs libcrypto)
-
-ifneq ($(IN_CHROOT),)
-PC_BASE_VER ?= 125070
-PC_DEPS = libchrome-$(PC_BASE_VER)
-PC_CFLAGS := $(shell $(PKG_CONFIG) --cflags $(PC_DEPS))
-PC_LDLIBS := $(shell $(PKG_CONFIG) --libs $(PC_DEPS))
-endif
-
-# Link with hostlib and crypto libs by default
-LIBS = $(HOSTLIB)
-LDLIBS = $(CRYPTO_LIBS)
-
-# Create output directories if necessary.  Do this via explicit shell commands
-# so it happens before trying to generate/include dependencies.
-SUBDIRS := firmware host cgpt utility futility tests tests/tpm_lite
-_dir_create := $(foreach d, \
-	$(shell find $(SUBDIRS) -name '*.c' -exec  dirname {} \; | sort -u), \
-	$(shell [ -d $(BUILD)/$(d) ] || mkdir -p $(BUILD)/$(d)))
-
-# First target
-.PHONY: all
-all: fwlib $(if $(FIRMWARE_ARCH),,host_stuff)
-
-# Host targets
-.PHONY: host_stuff
-host_stuff: fwlib hostlib cgpt utils futil tests
-
-.PHONY: clean
-clean:
-	$(Q)/bin/rm -rf ${BUILD}
-
-.PHONY: install
-install: cgpt_install utils_install futil_install
-
-# Coverage
-# TODO: only if COV=1
-COV_INFO = $(BUILD)/coverage.info
-#coverage: runtests
-.PHONY: coverage
-coverage:
-	rm -f $(COV_INFO)*
-	lcov --capture --directory . --base-directory . -o $(COV_INFO).1
-	lcov --remove $(COV_INFO).1 '/usr/*' -o $(COV_INFO)
-	genhtml $(COV_INFO) --output-directory $(BUILD)/coverage
-
-# Don't delete intermediate object files
-.SECONDARY:
-
-# Use second expansion phase for $$(LIBS) so dependencies on libraries are
-# properly evaluated for implicit rules.
-.SECONDEXPANSION:
-
-# -----------------------------------------------------------------------------
-# Firmware library
-
-# TPM-specific flags.  These depend on the particular TPM we're targeting for.
-# They are needed here only for compiling parts of the firmware code into
-# user-level tests.
-
-# TPM_BLOCKING_CONTINUESELFTEST is defined if TPM_ContinueSelfTest blocks until
-# the self test has completed.
-
-$(FWLIB): CFLAGS += -DTPM_BLOCKING_CONTINUESELFTEST
-
-# TPM_MANUAL_SELFTEST is defined if the self test must be started manually
-# (with a call to TPM_ContinueSelfTest) instead of starting automatically at
-# power on.
-#
-# We sincerely hope that TPM_BLOCKING_CONTINUESELFTEST and TPM_MANUAL_SELFTEST
-# are not both defined at the same time.  (See comment in code.)
-
-# CFLAGS += -DTPM_MANUAL_SELFTEST
-
-ifeq ($(FIRMWARE_ARCH),i386)
-# Unrolling loops in cryptolib makes it faster
-$(FWLIB): CFLAGS += -DUNROLL_LOOPS
-
-# Workaround for coreboot on x86, which will power off asynchronously
-# without giving us a chance to react. This is not an example of the Right
-# Way to do things. See chrome-os-partner:7689, and the commit message
-# that made this change.
-$(FWLIB): CFLAGS += -DSAVE_LOCALE_IMMEDIATELY
-
-# On x86 we don't actually read the GBB data into RAM until it is needed.
-# Therefore it makes sense to cache it rather than reading it each time.
-# Enable this feature.
-$(FWLIB): CFLAGS += -DCOPY_BMP_DATA
-endif
-
-ifeq ($(FIRMWARE_ARCH),)
-# Disable rollback TPM when compiling locally, since otherwise
-# load_kernel_test attempts to talk to the TPM.
-$(FWLIB): CFLAGS += -DDISABLE_ROLLBACK_TPM
-endif
-=======
 # Firmware library. TODO: Do we still need to export this?
 FWLIB = ${BUILD}/vboot_fw.a
->>>>>>> eecc18fc
 
 # find lib -iname '*.c' | sort
 FWLIB_SRCS = \
@@ -422,56 +317,10 @@
 CGPT_OBJS = ${CGPT_SRCS:%.c=${BUILD}/%.o}
 ALL_OBJS += ${CGPT_OBJS}
 
-C_DESTDIR = ${DESTDIR}
-
-
-<<<<<<< HEAD
-.PHONY: libcgpt_cc
-libcgpt_cc: $(CGPTLIB)
-
-$(CGPTLIB): INCLUDES += -Ifirmware/lib/cgptlib/include
-$(CGPTLIB): $(CGPTLIB_OBJS)
-	@printf "    RM            $(subst $(BUILD)/,,$(@))\n"
-	$(Q)rm -f $@
-	@printf "    AR            $(subst $(BUILD)/,,$(@))\n"
-	$(Q)ar qc $@ $^
-
-$(CGPT): INCLUDES += -Ifirmware/lib/cgptlib/include
-$(CGPT): LDLIBS = -luuid
-$(CGPT): LDFLAGS += -static
-$(CGPT): $(CGPT_OBJS) $$(LIBS)
-	@printf "    LDcgpt        $(subst $(BUILD)/,,$(@))\n"
-	$(Q)$(LD) -o $(CGPT) $(CFLAGS) $(LDFLAGS) $^ $(LIBS) $(LDLIBS)
-
-C_DESTDIR = $(DESTDIR)/old_bins
-
-.PHONY: cgpt_install
-cgpt_install: $(CGPT)
-	@printf "    INSTALL       CGPT\n"
-	${Q}mkdir -p $(C_DESTDIR)
-	${Q}$(INSTALL) -t $(C_DESTDIR) $^
-
-# -----------------------------------------------------------------------------
-# Utilities
-
-${BUILD}/utility/%: INCLUDES += -Ihost/include -Iutility/include
-${BUILD}/utility/%: CFLAGS += $(PC_CFLAGS)
-
-AU_NAMES = \
-	crossystem \
-	dump_fmap \
-	gbb_utility
-AU_BINS:= $(addprefix ${BUILD}/utility/,$(AU_NAMES))
-
-# Utilities for auto-update toolkits must be statically linked, and don't
-# use the crypto libs.
-${AU_BINS}: LDFLAGS += -static
-${AU_BINS}: CRYPTO_LIBS =
-
-# Scripts to install
-=======
+C_DESTDIR = ${DESTDIR}/old_bins
+
+
 # Scripts to install directly (not compiled)
->>>>>>> eecc18fc
 UTIL_SCRIPTS = \
 	utility/dev_debug_vboot \
 	utility/dev_make_keypair \
@@ -516,14 +365,15 @@
 UTIL_BINS = $(addprefix ${BUILD}/utility/,${UTIL_NAMES})
 ALL_DEPS += $(addsuffix .d,${UTIL_BINS})
 
-U_DESTDIR = ${DESTDIR}
+U_DESTDIR = ${DESTDIR}/old_bins
 
 
 # The unified firmware utility will eventually replace all the others
 FUTIL_BIN = ${BUILD}/futility/futility
 
 FUTIL_SRCS = \
-	futility/IGNOREME.c
+	futility/futility.c \
+	futility/cmd_foo.c
 
 FUTIL_LDS = futility/futility.lds
 
@@ -791,15 +641,8 @@
 .PHONY: utils
 utils: ${UTIL_BINS} ${UTIL_SCRIPTS}
 # TODO: change ebuild to pull scripts directly out of utility dir
-<<<<<<< HEAD
-	$(Q)cp -f $(UTIL_SCRIPTS) $(BUILD)/utility
-	$(Q)chmod a+rx $(patsubst %,$(BUILD)/%,$(UTIL_SCRIPTS))
-
-U_DESTDIR = $(DESTDIR)/old_bins
-=======
 	${Q}cp -f ${UTIL_SCRIPTS} ${BUILD}/utility
 	${Q}chmod a+rx $(patsubst %,${BUILD}/%,${UTIL_SCRIPTS})
->>>>>>> eecc18fc
 
 .PHONY: utils_install
 utils_install: ${UTIL_BINS} ${UTIL_SCRIPTS}
@@ -807,44 +650,8 @@
 	${Q}mkdir -p ${U_DESTDIR}
 	${Q}${INSTALL} -t ${U_DESTDIR} $^
 
-<<<<<<< HEAD
-# -----------------------------------------------------------------------------
+# ----------------------------------------------------------------------------
 # new Firmware Utility
-
-FUTIL_BIN = ${BUILD}/futility/futility
-
-FUTIL_SRCS = \
-	futility/futility.c \
-	futility/cmd_foo.c
-
-FUTIL_LDS = futility/futility.lds
-
-FUTIL_OBJS = $(FUTIL_SRCS:%.c=${BUILD}/%.o)
-
-.PHONY: futil
-futil : $(FUTIL_BIN)
-
-$(FUTIL_BIN) : $(FUTIL_LDS) $(FUTIL_OBJS)
-	$(CC)  -o $@ $(CFLAGS) $^ $(LDFLAGS) $(LIBS) $(LDLIBS)
-
-ALL_DEPS += $(addsuffix .d,${FUTIL_BIN})
-ALL_OBJS += $(FUTIL_OBJS)
-
-F_DESTDIR = $(DESTDIR)
-
-.PHONY: futil_install
-futil_install: ${FUTIL_BIN}
-	@printf "    INSTALL       futility\n"
-	${Q}mkdir -p $(F_DESTDIR)
-	${Q}$(INSTALL) -t $(F_DESTDIR) $^
-
-# -----------------------------------------------------------------------------
-
-${BUILD}/utility/dump_kernel_config: LIBS += $(DUMPKERNELCONFIGLIB)
-=======
-# ----------------------------------------------------------------------------
-# new Firmware Utility
->>>>>>> eecc18fc
 
 .PHONY: futil
 futil: ${FUTIL_BIN}
@@ -1068,7 +875,7 @@
 
 ifeq (${MINIMAL},)
 # Bitmap utility isn't compiled for minimal variant
-test_targets:: runbmptests
+test_targets:: runbmptests runfutiltests
 # Scripts don't work under qemu testing
 # TODO: convert scripts to makefile so they can be called directly
 test_targets:: runtestscripts
@@ -1146,13 +953,8 @@
 .PHONY: runfutiltests
 runfutiltests: DESTDIR := ${TEST_INSTALL_DIR}
 runfutiltests: test_setup install
-	@echo "$@ passed"
-
-.PHONY: runfutiltests
-runfutiltests: DESTDIR := $(BUILD)/installerooney
-runfutiltests: install
-	futility/tests/setup_futility_symlinks.sh $(DESTDIR)
-	futility/tests/run_futility_tests.sh $(DESTDIR)
+	futility/tests/setup_futility_symlinks.sh ${DESTDIR}
+	futility/tests/run_futility_tests.sh ${DESTDIR}
 
 # Run long tests, including all permutations of encryption keys (instead of
 # just the ones we use) and tests of currently-unused code (e.g. vboot_ec).
