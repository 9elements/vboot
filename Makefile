--- conflicted
+++ resolved
@@ -43,10 +43,6 @@
 # Stuff for 'make install'
 INSTALL = install
 DESTDIR = /usr/local/bin
-<<<<<<< HEAD
-OLDDIR = /old_bins
-
-=======
 OLDDIR = old_bins
 
 # Where exactly do the pieces go?
@@ -54,26 +50,16 @@
 #  F_DIR  = futility install directory - where it gets put right now
 #  UB_DIR = userspace binary directory for futility's exec() targets
 #  VB_DIR = target vboot directory - for dev-mode-only helpers, keys, etc.
->>>>>>> feb25181
 ifeq (${MINIMAL},)
 # Host install just puts everything in one place
 FT_DIR=${DESTDIR}
 F_DIR=${DESTDIR}
-<<<<<<< HEAD
-UB_DIR=${DESTDIR}${OLDDIR}
-=======
 UB_DIR=${DESTDIR}/${OLDDIR}
->>>>>>> feb25181
 else
 # Target install puts things into DESTDIR subdirectories
 FT_DIR=/usr/bin
 F_DIR=${DESTDIR}${FT_DIR}
-<<<<<<< HEAD
-UB_DIR=${F_DIR}${OLDDIR}
-SB_DIR=${DESTDIR}/sbin
-=======
 UB_DIR=${F_DIR}/${OLDDIR}
->>>>>>> feb25181
 VB_DIR=${DESTDIR}/usr/share/vboot/bin
 endif
 
